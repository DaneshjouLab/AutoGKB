--- conflicted
+++ resolved
@@ -2,7 +2,7 @@
 # SPDX-License-Identifier: Apache-2.0
 
 .vscode
-
+.venv
 # pixi environments
 .pixi
 *.egg-info
@@ -18,11 +18,6 @@
 .pyenv
 .env
 
-<<<<<<< HEAD
-todo.md
-.venv
-.conda
-=======
 # data
 data/articles/
 data/variantAnnotations/
@@ -39,4 +34,3 @@
 *.tar.lzo
 
 .DS_Store
->>>>>>> ed48bd53
