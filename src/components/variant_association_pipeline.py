--- conflicted
+++ resolved
@@ -31,13 +31,8 @@
         self.temperature = temperature
 
     def process_article(
-<<<<<<< HEAD
         self, article_text: Optional[str] = None, pmcid: Optional[str] = None
     ) -> Dict[str, List[Variant]]:
-=======
-        self, article_text: str = None, pmcid: str = None
-    ) -> Dict[str, List]:
->>>>>>> 4630fc4d
         """
         Process an article to extract variants and determine their association types.
 
